# Changelog
<<<<<<< HEAD
## [1.2.1] - 2020-05-21
### Fix
- A memory leak introduced in 1.2.0

## [1.2.0] - 2020-05-11
=======
## [1.2.0] - 2020-11-05
>>>>>>> 4bc5cfa6
### Changes
- *Breaking Change* Split the writer into ThreadWriter and IndexWriter for non-deterministic and deterministic modes

### Fix
- Fix for the PS4 and iOS crash when using a writer outside of burst thanks to @julian-moschuering
- Sample fixed update to work on entities 0.16+

## [1.1.10] - 2020-10-31
### Fixed
- Add support for Collections 0.14

## [1.1.9] - 2020-10-25
### Changed
- Reduced requirements back to Unity 2019.4 and Entities 0.11

## [1.1.8] - 2020-10-25
### Added
- Added EnsureHashMapCapacity override for NativeMultiHashMaps
- Added stacktrace info to the consumer and producer safety to help pinpoint a missing AddHandlerFor

### Changed
- ReadLarge now has an optional Allocator if you want to use something other than the Temp allocator
- StreamBus is now cleaned up after last Unsubscribe

## [1.1.7] - 2020-08-14
### Changed
- Updated requirements to Unity 2020.1 and Entities 0.14
- Tweaked testing

### Fixed
- Warnings as the result of the new burst 1.4 preview

## [1.1.6] - 2020-08-13
### Added
- Added AllocateLarge and ReadLarge extensions to NativeEventStream

## [1.1.5] - 2020-08-09
### Fixed
- Added support back for Unity 19.4 and 20.1

## [1.1.4] - 2020-08-06
### Added
- Added Schedule for IJobEvent for when you don't want parallel scheduling
- Added new extension, ToNativeList

## [1.1.3] - 2020-07-11
### Added
- New job, IJobEventReaderForEach. This is a parallel job that allows reading of a foreach index per thread

### Changed
- IJobEventStream renamed to IJobEventReader
- Made ScheduleSimultaneous internal

## [1.1.2] - 2020-07-10
### Added
- New extension, GetEventCount

### Changed
- UsePersistentAllocator is now an instance property

## [1.1.1] - 2020-07-09
### Fixed
- Allocation issue causing writes to be lost on rare occasions

## [1.1.0] - 2020-07-07
### Added
- Added deterministic mode. Use CreateEventWriter<T>(forEachCount). Must prefix writes with stream.BeginForEachIndex(index) just like NativeStream (there is no EndForEachIndex though).
- Added a persistent allocator option which is useful for when you are using worlds with different update rates to avoid leaks

### Changed
- NativeThreadStream renamed NativeEventStream
- Updated stress test sample. New options to tweak the stress test. Will now only run if you load the scene
- Writer now needs to be passed by ref to other methods. There is a safety check on here in case you forget

### Fixed
- Multi world eventsystems actually releasing deferred streams properly now
- Disabled domain reloading issue with multi event systems

## [1.0.1] - 2020-06-16
### Changed
- Changed generic restriction to unmanaged instead of struct
- Updated dependencies

## [1.0.0] - 2020-05-28
- Initial release<|MERGE_RESOLUTION|>--- conflicted
+++ resolved
@@ -1,13 +1,9 @@
 # Changelog
-<<<<<<< HEAD
-## [1.2.1] - 2020-05-21
+## [1.2.1] - 2020-11-21
 ### Fix
 - A memory leak introduced in 1.2.0
 
-## [1.2.0] - 2020-05-11
-=======
 ## [1.2.0] - 2020-11-05
->>>>>>> 4bc5cfa6
 ### Changes
 - *Breaking Change* Split the writer into ThreadWriter and IndexWriter for non-deterministic and deterministic modes
 
